--- conflicted
+++ resolved
@@ -3,15 +3,8 @@
 version.workspace = true
 edition.workspace = true
 
-<<<<<<< HEAD
-
-[features]
-parallel = []
-
-=======
 [features]
 parallel = ["rayon"]
->>>>>>> 1b443ac9
 
 # See more keys and their definitions at https://doc.rust-lang.org/cargo/reference/manifest.html
 
@@ -30,11 +23,7 @@
 starknet-ff = "0.3.7"
 thiserror.workspace = true
 tracing.workspace = true
-<<<<<<< HEAD
-rayon = "1.10.0"
-=======
 rayon = {version = "1.10.0", optional = true}
->>>>>>> 1b443ac9
 
 [dev-dependencies]
 aligned = "0.4.2"
