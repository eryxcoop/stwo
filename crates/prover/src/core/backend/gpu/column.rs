use std::ffi::c_void;
use std::sync::Arc;

<<<<<<< HEAD
use cudarc::driver::{CudaSlice, DeviceRepr, DeviceSlice};
=======
use cudarc::driver::{CudaDevice, CudaSlice, DeviceRepr, DeviceSlice, LaunchAsync, LaunchConfig};
use cudarc::nvrtc::compile_ptx;
>>>>>>> 1b7e07fa

use super::{GpuBackend, DEVICE};
use crate::core::backend::Column;
use crate::core::fields::m31::{BaseField, M31};
use crate::core::fields::qm31::SecureField;
use crate::core::fields::FieldOps;

unsafe impl DeviceRepr for M31 {
    fn as_kernel_param(&self) -> *mut c_void {
        self.0 as *const Self as *mut c_void
    }
}

impl FieldOps<BaseField> for GpuBackend {
<<<<<<< HEAD
    fn batch_inverse(_from: &Self::Column, _dst: &mut Self::Column) {
        todo!()
=======
    fn batch_inverse(from: &Self::Column, dst: &mut Self::Column) {
        let size = from.len();
        let log_size = u32::BITS - (size as u32).leading_zeros() - 1;

        let config = LaunchConfig::for_num_elems(size as u32 >> 1);
        let batch_inverse = DEVICE.get_func("column", "batch_inverse").unwrap();
        unsafe {
            let mut inner_tree: CudaSlice<M31> = DEVICE.alloc(size).unwrap();
            let res = batch_inverse.launch(
                config,
                (
                    from.as_slice(),
                    dst.as_mut_slice(),
                    &mut inner_tree,
                    size,
                    log_size,
                ),
            );
            res
        }
        .unwrap();
        DEVICE.synchronize().unwrap();
>>>>>>> 1b7e07fa
    }
}

impl FieldOps<SecureField> for GpuBackend {
    fn batch_inverse(_column: &Self::Column, _dst: &mut Self::Column) {
        todo!()
    }
}

#[derive(Debug, Clone)]
pub struct BaseFieldCudaColumn(CudaSlice<M31>);

#[allow(unused)]
impl BaseFieldCudaColumn {
    pub fn new(column: CudaSlice<M31>) -> Self {
        Self(column)
    }

    pub fn from_vec(column: Vec<M31>) -> Self {
        Self(DEVICE.htod_sync_copy(&column).unwrap())
<<<<<<< HEAD
    }

    pub fn as_mut_slice(&mut self) -> &mut CudaSlice<M31> {
        &mut self.0
=======
    }

    pub fn as_mut_slice(&mut self) -> &mut CudaSlice<M31> {
        &mut self.0
    }

    pub fn as_slice(&self) -> &CudaSlice<M31> {
        &self.0
>>>>>>> 1b7e07fa
    }
}

impl FromIterator<BaseField> for BaseFieldCudaColumn {
    fn from_iter<T: IntoIterator<Item = BaseField>>(_iter: T) -> Self {
        todo!()
    }
}

impl Column<BaseField> for BaseFieldCudaColumn {
    fn zeros(_len: usize) -> Self {
        todo!()
    }

    fn to_cpu(&self) -> Vec<BaseField> {
        DEVICE.dtoh_sync_copy(&self.0).unwrap()
    }

    fn len(&self) -> usize {
        self.0.len()
    }

    fn at(&self, _index: usize) -> BaseField {
        todo!()
    }
}

#[derive(Debug, Clone)]
pub struct SecureFieldCudaColumn([CudaSlice<u32>; 4]);

impl FromIterator<SecureField> for SecureFieldCudaColumn {
    fn from_iter<T: IntoIterator<Item = SecureField>>(_iter: T) -> Self {
        todo!()
    }
}

impl Column<SecureField> for SecureFieldCudaColumn {
    fn zeros(_len: usize) -> Self {
        todo!()
    }

    fn to_cpu(&self) -> Vec<SecureField> {
        todo!()
    }

    fn len(&self) -> usize {
        self.0.len()
    }

    fn at(&self, _index: usize) -> SecureField {
        todo!()
    }
}

pub fn load_batch_inverse_ptx(device: &Arc<CudaDevice>) {
    let ptx_src = include_str!("column.cu");
    let ptx = compile_ptx(ptx_src).unwrap();
    device.load_ptx(ptx, "column", &["batch_inverse"]).unwrap();
}

#[cfg(test)]
mod tests {
    use itertools::Itertools;

    use crate::core::backend::gpu::column::BaseFieldCudaColumn;
    use crate::core::backend::gpu::GpuBackend;
    use crate::core::backend::{Column, CpuBackend};
    use crate::core::fields::m31::{BaseField, M31};
    use crate::core::fields::FieldOps;

    #[test]
    fn test_batch_inverse() {
        let size: usize = 1 << 12;
        let from = (1..(size + 1) as u32).map(|x| M31(x)).collect_vec();
        let dst = from.clone();
        let mut dst_expected = dst.clone();
        CpuBackend::batch_inverse(&from, &mut dst_expected);

        let from_device = BaseFieldCudaColumn::from_vec(from);
        let mut dst_device = BaseFieldCudaColumn::from_vec(dst);
        <GpuBackend as FieldOps<BaseField>>::batch_inverse(&from_device, &mut dst_device);

        assert_eq!(dst_device.to_cpu(), dst_expected.to_cpu());
    }
}<|MERGE_RESOLUTION|>--- conflicted
+++ resolved
@@ -1,12 +1,7 @@
 use std::ffi::c_void;
 use std::sync::Arc;
-
-<<<<<<< HEAD
-use cudarc::driver::{CudaSlice, DeviceRepr, DeviceSlice};
-=======
 use cudarc::driver::{CudaDevice, CudaSlice, DeviceRepr, DeviceSlice, LaunchAsync, LaunchConfig};
 use cudarc::nvrtc::compile_ptx;
->>>>>>> 1b7e07fa
 
 use super::{GpuBackend, DEVICE};
 use crate::core::backend::Column;
@@ -21,10 +16,6 @@
 }
 
 impl FieldOps<BaseField> for GpuBackend {
-<<<<<<< HEAD
-    fn batch_inverse(_from: &Self::Column, _dst: &mut Self::Column) {
-        todo!()
-=======
     fn batch_inverse(from: &Self::Column, dst: &mut Self::Column) {
         let size = from.len();
         let log_size = u32::BITS - (size as u32).leading_zeros() - 1;
@@ -47,7 +38,6 @@
         }
         .unwrap();
         DEVICE.synchronize().unwrap();
->>>>>>> 1b7e07fa
     }
 }
 
@@ -68,12 +58,6 @@
 
     pub fn from_vec(column: Vec<M31>) -> Self {
         Self(DEVICE.htod_sync_copy(&column).unwrap())
-<<<<<<< HEAD
-    }
-
-    pub fn as_mut_slice(&mut self) -> &mut CudaSlice<M31> {
-        &mut self.0
-=======
     }
 
     pub fn as_mut_slice(&mut self) -> &mut CudaSlice<M31> {
@@ -82,7 +66,6 @@
 
     pub fn as_slice(&self) -> &CudaSlice<M31> {
         &self.0
->>>>>>> 1b7e07fa
     }
 }
 
