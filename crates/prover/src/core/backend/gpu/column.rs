--- conflicted
+++ resolved
@@ -2,11 +2,8 @@
 
 use cudarc::driver::{CudaDevice, CudaSlice, DeviceSlice, LaunchAsync};
 use cudarc::nvrtc::compile_ptx;
-<<<<<<< HEAD
+use itertools::izip;
 use itertools::Itertools;
-=======
-use itertools::izip;
->>>>>>> c5ffc5df
 
 use super::{GpuBackend, DEVICE};
 use crate::core::backend::{Column, CpuBackend};
@@ -87,11 +84,7 @@
 
 impl FromIterator<BaseField> for BaseFieldCudaColumn {
     fn from_iter<T: IntoIterator<Item = BaseField>>(iter: T) -> Self {
-<<<<<<< HEAD
         BaseFieldCudaColumn::new(DEVICE.htod_copy(iter.into_iter().collect_vec()).unwrap())
-=======
-        Self(DEVICE.htod_sync_copy(&iter.into_iter().collect::<Vec<M31>>()).unwrap())
->>>>>>> c5ffc5df
     }
 }
 
