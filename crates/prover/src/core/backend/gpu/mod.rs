--- conflicted
+++ resolved
@@ -5,11 +5,8 @@
 pub mod error;
 mod fri;
 pub mod m31;
-<<<<<<< HEAD
 mod quotients;
-=======
 // pub mod packedm31;
->>>>>>> d480e9bc
 
 use std::fmt::Debug;
 use std::sync::Arc;
@@ -18,15 +15,11 @@
 // use error::Error;
 use once_cell::sync::Lazy;
 
-<<<<<<< HEAD
-use self::m31::LoadPackedBaseField;
 use super::Backend;
 use crate::core::fields::m31::P;
 
 const VECTOR_SIZE: usize = 16;
-=======
 use self::m31::LoadBaseField;
->>>>>>> d480e9bc
 
 // TODO:: cleanup unwraps with error handling?
 // (We can replace lazy statics with unsafe global references)
@@ -42,12 +35,8 @@
 
 impl Load for Device {
     fn load(self) -> Self {
-<<<<<<< HEAD
-        LoadPackedBaseField::load(&self);
         bit_reverse::load_bit_reverse_ptx(&self);
-=======
         LoadBaseField::load(&self);
->>>>>>> d480e9bc
         self
     }
 }
