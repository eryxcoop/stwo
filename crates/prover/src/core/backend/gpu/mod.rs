--- conflicted
+++ resolved
@@ -35,11 +35,7 @@
         qm31::load_secure_field(&self);
         column::load_batch_inverse_ptx(&self);
         circle::load_circle(&self);
-<<<<<<< HEAD
-
-=======
         fri::load_fri(&self);
->>>>>>> c5ffc5df
         self
     }
 }
